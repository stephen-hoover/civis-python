# Change Log
All notable changes to this project will be documented in this file.
This project adheres to [Semantic Versioning](http://semver.org/).

## [Unreleased]
<<<<<<< HEAD
### Added
- `civis.futures.CivisFuture` for tracking future results  
=======
### Performance Enhancements
- ``civis.io.file_to_civis`` will perform a streaming upload to Platform if the optional ``requests-toolbelt`` package is installed.
>>>>>>> 4a1c418f

## 1.2.0 - 2017-02-08
### Added
- support for multifile csv exports
- support for subscription based polling

### Changed
- civis.io functions use the "hidden" API option to keep jobs out of the UI. Deprecate the "archive" parameter in favor of "hidden".
- civis.io.query_civis now has a "hidden" parameter which defaults to True
- expose `poller` and `poller_args` as public attributes in `PollableResults`
- update to  `default_credential` to handle pagination in `credentials.list` endpoint.

### Fixed
- miscellaneous documentation fixes
- unexpected keyword arguments passed to `APIClient` methods now raise appropriate TypeError

### Performance Enhancements
- Decrease time required to create client objects from ~0.6 seconds to ~150 us for all objects after the first in a session

## 1.1.0 - 2016-12-09
### Changed
- civis.io reads/writes to/from memory instead of disk where appropriate
- Minor documentation corrections

### Fixed
- 204/205 responses now return valid Response object

## 1.0.0 - 2016-11-07
### Added
- Initial release<|MERGE_RESOLUTION|>--- conflicted
+++ resolved
@@ -3,13 +3,11 @@
 This project adheres to [Semantic Versioning](http://semver.org/).
 
 ## [Unreleased]
-<<<<<<< HEAD
 ### Added
 - `civis.futures.CivisFuture` for tracking future results  
-=======
+
 ### Performance Enhancements
 - ``civis.io.file_to_civis`` will perform a streaming upload to Platform if the optional ``requests-toolbelt`` package is installed.
->>>>>>> 4a1c418f
 
 ## 1.2.0 - 2017-02-08
 ### Added
